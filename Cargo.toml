[package]
name = "dircpy"
version = "0.3.5"
authors = ["Johann Woelper <woelper@gmail.com>"]
edition = "2018"
license = "MIT"
description = "Copy directories recursively with flexible options."
repository = "https://github.com/woelper/dircpy/"
keywords = ["copy", "recursive", "filesystem", "file"]

# See more keys and their definitions at https://doc.rust-lang.org/cargo/reference/manifest.html

[dependencies]
walkdir = "2.3.1"
<<<<<<< HEAD
log = "0.4.14"


[dev-dependencies]
unzip = "0.1.0"
reqwest = { version = "0.11.1", features = ["blocking"] }
env_logger = "0.8.3"
=======
log = "0.4.11"
# rayon = "1.4.0"
# jwalk = "0.5"

[dev-dependencies]
unzip = "0.1.0"
reqwest = { version = "0.11.2", features = ["blocking"] }
env_logger = "0.8.3"
criterion = "0.3"

[[bench]]
name = "copy_rustlang"
harness = false
>>>>>>> 03a0f8a0
<|MERGE_RESOLUTION|>--- conflicted
+++ resolved
@@ -12,15 +12,6 @@
 
 [dependencies]
 walkdir = "2.3.1"
-<<<<<<< HEAD
-log = "0.4.14"
-
-
-[dev-dependencies]
-unzip = "0.1.0"
-reqwest = { version = "0.11.1", features = ["blocking"] }
-env_logger = "0.8.3"
-=======
 log = "0.4.11"
 # rayon = "1.4.0"
 # jwalk = "0.5"
@@ -33,5 +24,4 @@
 
 [[bench]]
 name = "copy_rustlang"
-harness = false
->>>>>>> 03a0f8a0
+harness = false